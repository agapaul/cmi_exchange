--- conflicted
+++ resolved
@@ -33,11 +33,7 @@
 * [pdfrectprofile](./pdfrectprofile) - Demonstrate definition of custom
   profile for PDF calculation.
 
-<<<<<<< HEAD
-* [magpdf](./magpdf) - Provide several examples of calculating and refining
-=======
-* [mpdf](./mpdf) - Provide several examples of calculating and refining 
->>>>>>> e4768ce3
+* [mpdf](./mpdf) - Provide several examples of calculating and refining
   magnetic PDFs. Start with introTutorial.ipynb.
 
 More information on IPython
